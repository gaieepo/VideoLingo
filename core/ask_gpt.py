--- conflicted
+++ resolved
@@ -97,10 +97,6 @@
 
 # test
 if __name__ == '__main__':
-<<<<<<< HEAD
-    print(ask_gpt('hi there hey response in json format, just simply say 你好 .' , model="TA/Qwen/Qwen1.5-72B-Chat", response_json=True)) 
-=======
     print(ask_gpt('hi there hey response in json format, just simply say 你好.' , model="TA/Qwen/Qwen1.5-72B-Chat", response_json=True)) 
->>>>>>> 5a6b0f3d
 
 
